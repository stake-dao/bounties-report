--- conflicted
+++ resolved
@@ -42,12 +42,8 @@
 
       - name: Run generateWeeklyBounties script
         run: |
-<<<<<<< HEAD
           npx ts-node script/distribution/generateBounties.ts ${{ github.event.inputs.pastWeek || '0' }}
           npx ts-node script/distribution/generateBSCBounties.ts ${{ github.event.inputs.pastWeek || '0' }}
-=======
-          npx ts-node script/generateBounties.ts ${{ github.event.inputs.pastWeek || '0' }}
->>>>>>> c99d490d
         env:
           ETHERSCAN_API_KEY: ${{ secrets.ETHERSCAN_TOKEN}}
 
