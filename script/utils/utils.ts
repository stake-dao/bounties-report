--- conflicted
+++ resolved
@@ -35,39 +35,6 @@
 ): Promise<ExtractCSVType | undefined> => {
   let csvFilePath: string | undefined;
 
-<<<<<<< HEAD
-  if (space === SDPENDLE_SPACE) {
-    const reportDir = path.join(__dirname, "../../bounties-reports/pendle");
-    const files = fs.readdirSync(reportDir);
-    const csvFiles = files.filter((file) => file.endsWith(".csv"));
-    const sortedCsvFiles = csvFiles.sort((a, b) => {
-      const dateA = a.split("_")[0];
-      const dateB = b.split("_")[0];
-      return new Date(dateB).getTime() - new Date(dateA).getTime();
-    });
-    const mostRecentCsvFile = sortedCsvFiles[0];
-    csvFilePath = path.join(reportDir, mostRecentCsvFile);
-  } else if (space === CVX_SPACE) {
-    csvFilePath = path.join(
-      __dirname,
-      `../../bounties-reports/${currentPeriodTimestamp}/vlCVX/curve_convex.csv`
-    );
-  } else {
-    let nameSpace: string | undefined;
-    for (const name of Object.keys(LABELS_TO_SPACE)) {
-      if (LABELS_TO_SPACE[name] === space) {
-        nameSpace = name;
-        break;
-      }
-    }
-    if (!nameSpace) {
-      throw new Error("can't find name space for space " + space);
-    }
-    csvFilePath = path.join(
-      __dirname,
-      `../../bounties-reports/${currentPeriodTimestamp}/${nameSpace}.csv`
-    );
-=======
   let nameSpace: undefined | string = undefined;
 
   for (const name of Object.keys(LABELS_TO_SPACE)) {
@@ -79,7 +46,6 @@
 
   if (!nameSpace) {
     throw new Error("can't find name space for space " + space);
->>>>>>> 87142425
   }
 
   csvFilePath = path.join(
@@ -125,24 +91,11 @@
       if (!pendleResponse[period][gaugeAddress]) {
         pendleResponse[period][gaugeAddress] = 0;
       }
-<<<<<<< HEAD
-      const rewardValue = parseFloat(row["reward sd value"]);
-      total += rewardValue;
-      pendleResponse[period][gaugeAddress] += rewardValue;
-    } else if (space === CVX_SPACE) {
-      const cvxResponse = response as CvxCSVType;
-      cvxResponse[gaugeAddress] = {
-        rewardAddress: row["reward address"],
-        rewardAmount: parseFloat(row["reward amount"]),
-      };
-      total += cvxResponse[gaugeAddress].rewardAmount;
-=======
 
       total += parseFloat(row["reward sd value"]);
       pendleResponse[period][gaugeAddress] += parseFloat(
         row["reward sd value"]
       );
->>>>>>> 87142425
     } else {
       const otherResponse = response as OtherCSVType;
       if (!otherResponse[gaugeAddress]) {
