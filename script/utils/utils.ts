import axios from "axios";
import {
  abi,
  AUTO_VOTER_CONTRACT,
  AUTO_VOTER_DELEGATION_ADDRESS,
<<<<<<< HEAD
  BSC,
  CVX_SPACE,
  ETHEREUM,
=======
>>>>>>> c99d490d
  LABELS_TO_SPACE,
  SDBAL_SPACE,
  SDPENDLE_SPACE,
  SPACE_TO_NETWORK,
  SUBGRAP_BY_CHAIN,
} from "./constants";
import fs from "fs";
import path from "path";
<<<<<<< HEAD
import { createPublicClient, formatUnits, http, keccak256, parseEther } from "viem";
=======
import { createPublicClient, http, PublicClient } from "viem";
>>>>>>> c99d490d
import { bsc, mainnet } from "viem/chains";
import request, { gql } from "graphql-request";
import { BigNumber, utils } from "ethers";
import MerkleTree from "merkletreejs";
import { getAllAccountClaimedSinceLastFreezeWithAgnostic } from "./agnostic";
import { Merkle, RawMerkle } from "./types";

const VOTER_ABI = require("../../abis/AutoVoter.json");
const { parse } = require("csv-parse/sync");

export type PendleCSVType = Record<string, Record<string, number>>;
<<<<<<< HEAD
type OtherCSVType = Record<string, number>;
type CvxCSVType = Record<
  string,
  { rewardAddress: string; rewardAmount: number }
>;
export type ExtractCSVType = PendleCSVType | OtherCSVType | CvxCSVType;
=======
export type OtherCSVType = Record<string, number>;
export type ExtractCSVType = OtherCSVType | PendleCSVType;
>>>>>>> c99d490d

export const extractCSV = async (
  currentPeriodTimestamp: number,
  space: string
<<<<<<< HEAD
): Promise<ExtractCSVType | undefined> => {
  let csvFilePath: string | undefined;

  if (space === SDPENDLE_SPACE) {
    const reportDir = path.join(__dirname, "../../bounties-reports/pendle");
    const files = fs.readdirSync(reportDir);
    const csvFiles = files.filter((file) => file.endsWith(".csv"));
    const sortedCsvFiles = csvFiles.sort((a, b) => {
      const dateA = a.split("_")[0];
      const dateB = b.split("_")[0];
      return new Date(dateB).getTime() - new Date(dateA).getTime();
    });
    const mostRecentCsvFile = sortedCsvFiles[0];
    csvFilePath = path.join(reportDir, mostRecentCsvFile);
  } else if (space === CVX_SPACE) {
    csvFilePath = path.join(
      __dirname,
      `../../bounties-reports/${currentPeriodTimestamp}/vlCVX/curve_convex.csv`
    );
  } else {
    let nameSpace: string | undefined;
=======
) => {
  let csvFilePath: undefined | string = undefined;

  if (space === SDPENDLE_SPACE) {
    // Special case here
    const reportDir = path.join(__dirname, "../../bounties-reports/pendle");

    // Read the directory and filter out the CSV files
    const files = fs.readdirSync(reportDir);
    const csvFiles = files.filter((file) => file.endsWith(".csv"));

    // Sort the CSV files based on the date in the filename in descending order (latest date first)
    const sortedCsvFiles = csvFiles.sort((a, b) => {
      const dateA = a.split("_")[0];
      const dateB = b.split("_")[0] as string;
      return new Date(dateB).getTime() - new Date(dateA).getTime();
    });

    // Get the most recent CSV file
    const mostRecentCsvFile = sortedCsvFiles[0];
    csvFilePath = path.join(reportDir, mostRecentCsvFile);
  } else {
    let nameSpace: undefined | string = undefined;

>>>>>>> c99d490d
    for (const name of Object.keys(LABELS_TO_SPACE)) {
      if (LABELS_TO_SPACE[name] === space) {
        nameSpace = name;
        break;
      }
    }
<<<<<<< HEAD
=======

>>>>>>> c99d490d
    if (!nameSpace) {
      throw new Error("can't find name space for space " + space);
    }
    csvFilePath = path.join(
      __dirname,
      `../../bounties-reports/${currentPeriodTimestamp}/${nameSpace}.csv`
    );
  }

<<<<<<< HEAD
  if (!csvFilePath || !fs.existsSync(csvFilePath)) {
    return undefined;
  }

  const csvFile = fs.readFileSync(csvFilePath, "utf8");

  let records = parse(csvFile, {
    columns: true,
    skip_empty_lines: true,
    delimiter: ";",
  });

  const newRecords = records.map((row: Record<string, string>) =>
    Object.fromEntries(
      Object.entries(row).map(([key, value]) => [key.toLowerCase(), value])
    )
  );

  records = newRecords;

  const response: ExtractCSVType = {};
  let total = 0;

  for (const row of records) {
    const gaugeAddress = row["gauge address"];
=======
    csvFilePath = path.join(
      __dirname,
      `../../bounties-reports/${currentPeriodTimestamp}/${nameSpace}.csv`
    );
  }

  if (!csvFilePath || !fs.existsSync(csvFilePath)) {
    return undefined;
  }

  // Read the CSV file from the file system
  const csvFile = fs.readFileSync(csvFilePath, "utf8");

  let records = parse(csvFile, {
    columns: true,
    skip_empty_lines: true,
    delimiter: ";",
  });

  const newRecords: any[] = [];
  for (const row of records) {
    let obj: any = {};
    for (const key of Object.keys(row)) {
      obj[key.toLowerCase()] = row[key];
    }
    newRecords.push(obj);
  }

  records = newRecords;

  const response: ExtractCSVType = {};
  let total = 0;
  for (const row of records) {
    const gaugeAddress = row["Gauge Address".toLowerCase()];
>>>>>>> c99d490d
    if (!gaugeAddress) {
      throw new Error("can't find gauge address for " + space);
    }

<<<<<<< HEAD
=======
    // Pendle case : Period passed in protocol
>>>>>>> c99d490d
    if (space === SDPENDLE_SPACE) {
      const period = row["protocol"].split("-")[1];
      const pendleResponse = response as PendleCSVType;
      if (!pendleResponse[period]) {
        pendleResponse[period] = {};
      }
<<<<<<< HEAD
      if (!pendleResponse[period][gaugeAddress]) {
        pendleResponse[period][gaugeAddress] = 0;
      }
      const rewardValue = parseFloat(row["reward sd value"]);
      total += rewardValue;
      pendleResponse[period][gaugeAddress] += rewardValue;
    } else if (space === CVX_SPACE) {
      const cvxResponse = response as CvxCSVType;
      cvxResponse[gaugeAddress] = {
        rewardAddress: row["reward address"],
        rewardAmount: parseFloat(row["reward amount"]),
      };
      total += cvxResponse[gaugeAddress].rewardAmount;
    } else {
      const otherResponse = response as OtherCSVType;
      if (!otherResponse[gaugeAddress]) {
        otherResponse[gaugeAddress] = 0;
      }
      const rewardValue = parseFloat(row["reward sd value"]);
      total += rewardValue;
      otherResponse[gaugeAddress] += rewardValue;
    }
  }

  console.log(`Total reward for ${space}: ${total}`);
  return response;
};

export const getTokenPrice = async (
  space: string,
  SPACE_TO_NETWORK: Record<string, string>,
  SPACES_UNDERLYING_TOKEN: Record<string, string>
): Promise<number> => {
  try {
    if (space === SDBAL_SPACE) {
      const resp = await axios.get(
        "https://api.coingecko.com/api/v3/simple/price?ids=balancer-80-bal-20-weth&vs_currencies=usd"
      );
      return resp.data["balancer-80-bal-20-weth"].usd;
    } else {
      const key = `${SPACE_TO_NETWORK[space]}:${SPACES_UNDERLYING_TOKEN[space]}`;
      const resp = await axios.get(
        `https://coins.llama.fi/prices/current/${key}`
      );
      return resp.data.coins[key].price;
    }
  } catch (e) {
    console.log("Error getTokenPrice ", space);
    throw e;
  }
};

export const checkSpace = (
  space: string,
  SPACES_SYMBOL: Record<string, string>,
  SPACES_IMAGE: Record<string, string>,
  SPACES_UNDERLYING_TOKEN: Record<string, string>,
  SPACES_TOKENS: Record<string, string>,
  SPACE_TO_NETWORK: Record<string, string>,
  NETWORK_TO_STASH: Record<string, string>,
  NETWORK_TO_MERKLE: Record<string, string>
) => {
  if (!SPACES_SYMBOL[space]) {
    throw new Error("No symbol defined for space " + space);
  }
  if (!SPACES_IMAGE[space]) {
    throw new Error("No image defined for space " + space);
  }
  if (!SPACES_UNDERLYING_TOKEN[space]) {
    throw new Error("No underlying token defined for space " + space);
  }
  if (!SPACES_TOKENS[space]) {
    throw new Error("No sdToken defined for space " + space);
  }

  if (!SPACE_TO_NETWORK[space]) {
    throw new Error("No network defined for space " + space);
  }

  if (!NETWORK_TO_STASH[SPACE_TO_NETWORK[space]]) {
    throw new Error("No stash contract defined for space " + space);
  }

  if (!NETWORK_TO_MERKLE[SPACE_TO_NETWORK[space]]) {
    throw new Error("No merkle contract defined for space " + space);
  }
};

/**
 * For each proposal choice, extract his gauge address with his index
 */
export const extractProposalChoices = (
  proposal: any
): Record<string, number> => {
  const addressesPerChoice: Record<string, number> = {};

  if (proposal.space.id.toLowerCase() === SDPENDLE_SPACE) {
    const SEP = " - ";
    const SEP2 = "-";

    for (let i = 0; i < proposal.choices.length; i++) {
      const choice = proposal.choices[i];
      if (
        choice.indexOf("Current Weights") > -1 ||
        choice.indexOf("Paste") > -1 ||
        choice.indexOf("Total Percentage") > -1
      ) {
        continue;
      }
      const start = choice.indexOf(SEP);
      if (start === -1) {
        throw new Error("Impossible to parse choice : " + choice);
      }

      const end = choice.indexOf(SEP2, start + SEP.length);
      if (end === -1) {
        throw new Error("Impossible to parse choice : " + choice);
      }

      const address = choice.substring(end + SEP2.length);
      addressesPerChoice[address] = i + 1;
    }
  } else {
    const SEP = " - 0x";

    for (let i = 0; i < proposal.choices.length; i++) {
      const choice = proposal.choices[i];
      if (
        choice.indexOf("Current Weights") > -1 ||
        choice.indexOf("Paste") > -1 ||
        choice.indexOf("Total Percentage") > -1
      ) {
        continue;
      }
      const start = choice.indexOf(" - 0x");
      if (start === -1) {
        throw new Error("Impossible to parse choice : " + choice);
      }

=======

      if (!pendleResponse[period][gaugeAddress]) {
        pendleResponse[period][gaugeAddress] = 0;
      }

      total += parseFloat(row["Reward sd Value".toLowerCase()]);
      pendleResponse[period][gaugeAddress] += parseFloat(
        row["Reward sd Value".toLowerCase()]
      );
    } else {
      const otherResponse = response as OtherCSVType;
      if (!otherResponse[gaugeAddress]) {
        otherResponse[gaugeAddress] = 0;
      }

      total += parseFloat(row["Reward sd Value".toLowerCase()]);

      let previousTotal = otherResponse[gaugeAddress] as number;
      previousTotal += parseFloat(row["Reward sd Value".toLowerCase()]);
      otherResponse[gaugeAddress] = previousTotal;
    }
  }

  return response;
};

export const getTokenPrice = async (
  space: string,
  SPACE_TO_NETWORK: Record<string, string>,
  SPACES_UNDERLYING_TOKEN: Record<string, string>
): Promise<number> => {
  try {
    if (space === SDBAL_SPACE) {
      const resp = await axios.get(
        "https://api.coingecko.com/api/v3/simple/price?ids=balancer-80-bal-20-weth&vs_currencies=usd"
      );
      return resp.data["balancer-80-bal-20-weth"].usd;
    } else {
      const key = `${SPACE_TO_NETWORK[space]}:${SPACES_UNDERLYING_TOKEN[space]}`;
      const resp = await axios.get(
        `https://coins.llama.fi/prices/current/${key}`
      );
      return resp.data.coins[key].price;
    }
  } catch (e) {
    console.log("Error getTokenPrice ", space);
    throw e;
  }
};

export const checkSpace = (
  space: string,
  SPACES_SYMBOL: Record<string, string>,
  SPACES_IMAGE: Record<string, string>,
  SPACES_UNDERLYING_TOKEN: Record<string, string>,
  SPACES_TOKENS: Record<string, string>,
  SPACE_TO_NETWORK: Record<string, string>,
  NETWORK_TO_STASH: Record<string, string>,
  NETWORK_TO_MERKLE: Record<string, string>
) => {
  if (!SPACES_SYMBOL[space]) {
    throw new Error("No symbol defined for space " + space);
  }
  if (!SPACES_IMAGE[space]) {
    throw new Error("No image defined for space " + space);
  }
  if (!SPACES_UNDERLYING_TOKEN[space]) {
    throw new Error("No underlying token defined for space " + space);
  }
  if (!SPACES_TOKENS[space]) {
    throw new Error("No sdToken defined for space " + space);
  }

  if (!SPACE_TO_NETWORK[space]) {
    throw new Error("No network defined for space " + space);
  }

  if (!NETWORK_TO_STASH[SPACE_TO_NETWORK[space]]) {
    throw new Error("No stash contract defined for space " + space);
  }

  if (!NETWORK_TO_MERKLE[SPACE_TO_NETWORK[space]]) {
    throw new Error("No merkle contract defined for space " + space);
  }
};

/**
 * For each proposal choice, extract his gauge address with his index
 */
export const extractProposalChoices = (
  proposal: any
): Record<string, number> => {
  const addressesPerChoice: Record<string, number> = {};

  if (proposal.space.id.toLowerCase() === SDPENDLE_SPACE) {
    const SEP = " - ";
    const SEP2 = "-";

    for (let i = 0; i < proposal.choices.length; i++) {
      const choice = proposal.choices[i];
      if (
        choice.indexOf("Current Weights") > -1 ||
        choice.indexOf("Paste") > -1 ||
        choice.indexOf("Total Percentage") > -1
      ) {
        continue;
      }
      const start = choice.indexOf(SEP);
      if (start === -1) {
        throw new Error("Impossible to parse choice : " + choice);
      }

      const end = choice.indexOf(SEP2, start + SEP.length);
      if (end === -1) {
        throw new Error("Impossible to parse choice : " + choice);
      }

      const address = choice.substring(end + SEP2.length);
      addressesPerChoice[address] = i + 1;
    }
  } else {
    const SEP = " - 0x";

    for (let i = 0; i < proposal.choices.length; i++) {
      const choice = proposal.choices[i];
      if (
        choice.indexOf("Current Weights") > -1 ||
        choice.indexOf("Paste") > -1 ||
        choice.indexOf("Total Percentage") > -1
      ) {
        continue;
      }
      const start = choice.indexOf(" - 0x");
      if (start === -1) {
        throw new Error("Impossible to parse choice : " + choice);
      }

>>>>>>> c99d490d
      let end = choice.indexOf("…", start);
      if (end === -1) {
        end = choice.indexOf("...", start);
        if (end === -1) {
          //throw new Error("Impossible to parse choice : " + choice);
          continue;
        }
      }

      const address = choice.substring(start + SEP.length - 2, end);
      addressesPerChoice[address] = i + 1;
    }
  }

  return addressesPerChoice;
};

export interface ChoiceBribe {
  index: number;
  amount: number;
}

export const getChoiceWhereExistsBribe = (
  addressesPerChoice: Record<string, number>,
  cvsResult: any
): Record<string, ChoiceBribe> => {
  const newAddressesPerChoice: Record<string, ChoiceBribe> = {};
  if (!cvsResult) {
    return newAddressesPerChoice;
  }

  const cvsResultLowerCase: any = {};
  for (const key of Object.keys(cvsResult)) {
    cvsResultLowerCase[key.toLowerCase()] = cvsResult[key];
  }

  const addresses = Object.keys(cvsResultLowerCase).map((addr) =>
    addr.toLowerCase()
  );

  for (const key of Object.keys(addressesPerChoice)) {
    const k = key.toLowerCase();

    for (const addr of addresses) {
      if (addr.indexOf(k) === -1) {
        continue;
      }

      newAddressesPerChoice[addr] = {
        index: addressesPerChoice[key],
        amount: cvsResultLowerCase[addr],
      };
      break;
    }
  }

  if (Object.keys(newAddressesPerChoice).length !== addresses.length) {
    for (const addr of addresses) {
      if (!newAddressesPerChoice[addr]) {
        console.log("Gauge ", addr, "not found");
      }
    }
  }

  return newAddressesPerChoice;
};

export const getChoicesBasedOnReport = (
  addressesPerChoice: Record<string, number>,
  csvResult: any
): Record<string, ChoiceBribe> => {
  const gaugeToChoice: Record<string, ChoiceBribe> = {};
  let notFoundIndex = 0;

  for (const gauge in csvResult) {
    const gaugeLower = gauge.toLowerCase();

    let found = false;
    for (const gaugeBis in addressesPerChoice) {
      const gaugeBisLower = gaugeBis.toLowerCase();

      // Check if the full gauge address starts with the truncated gauge address
      if (gaugeLower.startsWith(gaugeBisLower)) {
        const data: ChoiceBribe = {
          index: addressesPerChoice[gaugeBis],
          amount: csvResult[gauge],
        };
        gaugeToChoice[gaugeLower] = data; // Use full gauge address as key
        found = true;
        break;
      }
    }
    if (!found) {
      notFoundIndex -= 1;
      const data = {
        index: notFoundIndex,
        amount: csvResult[gauge],
      };
      gaugeToChoice[gaugeLower] = data; // Use full gauge address as key when not found
    }
  }

  return gaugeToChoice;
};

interface Voter {
  voter: string;
  choice: Record<string, number>;
  vp: number;
}

/**
 * Will fetch auto voter delegators at the snapshot block number and add them as voters
 */
export const addVotersFromAutoVoter = async (
  space: string,
  proposal: any,
  voters: Voter[],
  addressesPerChoice: Record<string, number>
): Promise<Voter[]> => {
  const autoVoter = voters.find(
    (v) => v.voter.toLowerCase() === AUTO_VOTER_DELEGATION_ADDRESS.toLowerCase()
  );
  if (!autoVoter) {
    return voters;
  }

  const delegators = await getAllDelegators(
    AUTO_VOTER_DELEGATION_ADDRESS,
    proposal.created,
    space
  );
  if (delegators.length === 0) {
    return voters;
  }

  const { data } = await axios.post("https://score.snapshot.org/api/scores", {
    params: {
      network: "1",
      snapshot: parseInt(proposal.snapshot),
      strategies: proposal.strategies,
      space: proposal.space.id,
      addresses: delegators,
    },
  });

  // Compute delegators voting power at the proposal timestamp
  const votersVp: Record<string, number> = {};

  for (const score of data.result.scores) {
    const keys = Object.keys(score);
    for (const key of keys) {
      const vp = score[key];
      if (vp === 0) {
        continue;
      }

      const user = key.toLowerCase();
      if (!votersVp[user]) {
        votersVp[user] = 0;
      }

      votersVp[user] += vp;
    }
  }

  const delegatorAddresses = Object.keys(votersVp);
  if (delegatorAddresses.length === 0) {
    return voters;
  }

  // Fetch delegators weight registered in the auto voter contract
  const publicClient = createPublicClient({
    chain: mainnet,
    transport: http(
      "https://lb.drpc.org/ogrpc?network=ethereum&dkey=Ak80gSCleU1Frwnafb5Ka4VRKGAHTlER77RpvmJKmvm9"
    ),
    batch: {
      multicall: true,
    },
  });

  const results = await publicClient.multicall({
    contracts: delegatorAddresses.map((delegatorAddress) => {
      return {
        address: AUTO_VOTER_CONTRACT as any,
        abi: VOTER_ABI as any,
        functionName: "get",
        args: [delegatorAddress, space],
      };
    }),
    blockNumber: parseInt(proposal.snapshot) as any,
  });

  if (results.some((r) => r.status === "failure")) {
    throw new Error(
      "Error when fetching auto voter weights : " + JSON.stringify(results)
    );
  }

  const gaugeAddressesFromProposal = Object.keys(addressesPerChoice);

  for (const delegatorAddress of delegatorAddresses) {
    const data = results.shift()?.result as any;
    if (!data) {
      continue;
    }

    if (data.killed) {
      continue;
    }

    if (data.user.toLowerCase() !== delegatorAddress.toLowerCase()) {
      continue;
    }

    // Shouldn't be undefined or 0 here
    const vp = votersVp[delegatorAddress.toLowerCase()];
    if (!vp) {
      throw new Error("Error when getting user voting power");
    }

    const gauges = data.gauges;
    const weights = data.weights;

    if (gauges.length !== weights.length) {
      throw new Error("gauges length != weights length");
    }

    const choices: Record<string, number> = {};

    for (let i = 0; i < gauges.length; i++) {
      const gauge = gauges[i];
      const weight = weights[i];

      // Need to find the choice index from the gauge address
      const gaugeAddressFromProposal = gaugeAddressesFromProposal.find(
        (g) => gauge.toLowerCase().indexOf(g.toLowerCase()) > -1
      );
      if (!gaugeAddressFromProposal) {
        continue;
      }

      choices[addressesPerChoice[gaugeAddressFromProposal].toString()] =
        Number(weight);
    }

    voters.push({
      voter: delegatorAddress.toLowerCase(),
      choice: choices,
      vp: vp,
    });
  }

  // Remove auto voter to not receive bounty rewards
  return voters.filter(
    (voter) =>
      voter.voter.toLowerCase() !== AUTO_VOTER_DELEGATION_ADDRESS.toLowerCase()
  );
};

/**
 * All endpoints here : https://raw.githubusercontent.com/snapshot-labs/snapshot.js/master/src/delegationSubgraphs.json
 */
<<<<<<< HEAD
export const wait = (ms: number) => {
=======
function wait(ms: number) {
>>>>>>> c99d490d
  return new Promise((resolve, reject) => {
    setTimeout(() => {
      resolve(ms);
    }, ms);
  });
<<<<<<< HEAD
};
=======
}
>>>>>>> c99d490d

export const getAllDelegators = async (
  delegationAddress: string,
  proposalCreatedTimestamp: number,
  space: string
): Promise<string[]> => {
  // Rate limite subgraph
  await wait(5000);

  let delegatorAddresses: string[] = [];
  let run = true;
  let skip = 0;

  const DELEGATIONS_QUERY = gql`
      query Proposal(
        $skip: Int
        $timestamp: Int
        $space: String
        ) {
        delegations(first: 1000 skip: $skip where: {
          space: $space
          delegate:"${delegationAddress}"
          timestamp_lte: $timestamp
        }) {
          delegator
          space
          delegate
        }
      }
    `;

  // Fetch all data
  do {
    const result = await request(
      SUBGRAP_BY_CHAIN[SPACE_TO_NETWORK[space]],
      DELEGATIONS_QUERY,
      { space, skip, timestamp: proposalCreatedTimestamp }
    );

    if (result.delegations?.length > 0) {
      delegatorAddresses = delegatorAddresses.concat(
        result.delegations.map((d: any) => d.delegator)
      );
      skip += 1000;
    } else {
      run = false;
    }
  } while (run);

  return delegatorAddresses;
};

export const getDelegationVotingPower = async (
  proposal: any,
  delegatorAddresses: string[],
  network: string
): Promise<Record<string, number>> => {
  try {
    const { data } = await axios.post("https://score.snapshot.org/api/scores", {
      params: {
        network,
        snapshot: parseInt(proposal.snapshot),
        strategies: proposal.strategies,
        space: proposal.space.id,
        addresses: delegatorAddresses,
      },
    });

    if (!data?.result?.scores) {
      throw new Error("No score");
    }

    let result: Record<string, number> = {};
    for (const score of data.result.scores) {
      const parsedScore: Record<string, number> = {};
      for (const addressScore of Object.keys(score)) {
        parsedScore[addressScore.toLowerCase()] = score[addressScore];
      }

      let newResult = { ...result };
      for (const address of Object.keys(newResult)) {
        if (typeof parsedScore[address.toLowerCase()] !== "undefined") {
          newResult[address] += parsedScore[address.toLowerCase()];
          delete parsedScore[address.toLowerCase()];
        }
      }

      result = {
        ...newResult,
        ...parsedScore,
      };
    }

    return result;
  } catch (e) {
    console.log(e);
    throw e;
  }
};
<<<<<<< HEAD

export const getAllAccountClaimed = async (
  lastMerkle: any,
  merkleContract: string,
  chain: any
): Promise<Record<string, boolean>> => {
  const resp: Record<string, boolean> = {};

  const wagmiContract = {
    address: merkleContract,
    abi: abi,
  };

  let rpcUrl = "";
  switch (chain.id) {
    case mainnet.id:
      rpcUrl =
        "https://lb.drpc.org/ogrpc?network=ethereum&dkey=Ak80gSCleU1Frwnafb5Ka4VRKGAHTlER77RpvmJKmvm9";
      break;
    case bsc.id:
      rpcUrl =
        "https://lb.drpc.org/ogrpc?network=bsc&dkey=Ak80gSCleU1Frwnafb5Ka4VRKGAHTlER77RpvmJKmvm9";
      break;
  }

  const publicClient = createPublicClient({
    chain,
    transport: http(rpcUrl),
  });

  const calls: any[] = [];
  for (const userAddress of Object.keys(lastMerkle.merkle)) {
    const index = lastMerkle.merkle[userAddress].index;
    calls.push({
      ...wagmiContract,
      functionName: "isClaimed",
      args: [lastMerkle.address, index],
    });
  }

  const results = await publicClient.multicall({
    contracts: calls,
  });

  for (const userAddress of Object.keys(lastMerkle.merkle)) {
    const result = results.shift();
    if (!result) {
      continue;
    }
    if (result.result === true) {
      resp[userAddress.toLowerCase()] = true;
    }
  }

  return resp;
};

export const getAllAccountClaimedSinceLastFreezeOnBSC = async (
  lastMerkle: any,
  merkleContract: string
): Promise<Record<string, boolean>> => {
  const resp: Record<string, boolean> = {};

  const wagmiContract = {
    address: merkleContract,
    abi: abi,
  };

  const publicClient = createPublicClient({
    chain: bsc,
    transport: http(),
  });

  const calls: any[] = [];
  for (const userAddress of Object.keys(lastMerkle.merkle)) {
    const index = lastMerkle.merkle[userAddress].index;
    calls.push({
      ...wagmiContract,
      functionName: "isClaimed",
      args: [lastMerkle.address, index],
    });
  }

  const results = await publicClient.multicall({
    contracts: calls,
  });

  for (const userAddress of Object.keys(lastMerkle.merkle)) {
    const result = results.shift();
    if (!result) {
      continue;
    }

    if (result.result === true) {
      resp[userAddress.toLowerCase()] = true;
=======

export const getAllAccountClaimed = async (
  lastMerkle: any,
  merkleContract: string,
  chain: any
): Promise<Record<string, boolean>> => {
  const resp: Record<string, boolean> = {};

  const wagmiContract = {
    address: merkleContract,
    abi: abi,
  };

  let rpcUrl = "";
  switch (chain.id) {
    case mainnet.id:
      rpcUrl =
        "https://lb.drpc.org/ogrpc?network=ethereum&dkey=Ak80gSCleU1Frwnafb5Ka4VRKGAHTlER77RpvmJKmvm9";
      break;
    case bsc.id:
      rpcUrl =
        "https://lb.drpc.org/ogrpc?network=bsc&dkey=Ak80gSCleU1Frwnafb5Ka4VRKGAHTlER77RpvmJKmvm9";
      break;
  }

  const publicClient = createPublicClient({
    chain,
    transport: http(rpcUrl),
  });

  const calls: any[] = [];
  for (const userAddress of Object.keys(lastMerkle.merkle)) {
    const index = lastMerkle.merkle[userAddress].index;
    calls.push({
      ...wagmiContract,
      functionName: "isClaimed",
      args: [lastMerkle.address, index],
    });
  }

  const results = await publicClient.multicall({
    contracts: calls,
  });

  for (const userAddress of Object.keys(lastMerkle.merkle)) {
    const result = results.shift();
    if (!result) {
      continue;
    }
    if (result.result === true) {
      resp[userAddress.toLowerCase()] = true;
    }
  }

  return resp;
};

export const getAllAccountClaimedSinceLastFreezeOnBSC = async (
  lastMerkle: any,
  merkleContract: string
): Promise<Record<string, boolean>> => {
  const resp: Record<string, boolean> = {};

  const wagmiContract = {
    address: merkleContract,
    abi: abi,
  };

  const publicClient = createPublicClient({
    chain: bsc,
    transport: http(),
  });

  const calls: any[] = [];
  for (const userAddress of Object.keys(lastMerkle.merkle)) {
    const index = lastMerkle.merkle[userAddress].index;
    calls.push({
      ...wagmiContract,
      functionName: "isClaimed",
      args: [lastMerkle.address, index],
    });
  }

  const results = await publicClient.multicall({
    contracts: calls,
  });

  for (const userAddress of Object.keys(lastMerkle.merkle)) {
    const result = results.shift();
    if (!result) {
      continue;
>>>>>>> c99d490d
    }
  }

<<<<<<< HEAD
  return resp;
};

export const generateMerkle = async (userRewards: Record<string, number>, lastMerkle: any, network: string, tokenToDistribute: string, merkleContract: string): Promise<RawMerkle> => {
  // Define a threshold below which numbers are considered too small and should be set to 0
  const threshold = 1e-8;

  let chainId = 1;

  const adjustedUserRewards = Object.fromEntries(
      Object.entries(userRewards).map(([address, reward]) => {
          // If the reward is smaller than the threshold, set it to 0
          const adjustedReward = reward < threshold ? 0 : reward;
          return [address.toLowerCase(), adjustedReward];
      })
  );

  if (lastMerkle) {
      let usersClaimedAddress: Record<string, boolean> = {};
      switch (network) {
          case ETHEREUM:
              usersClaimedAddress = await getAllAccountClaimedSinceLastFreezeWithAgnostic(tokenToDistribute, "evm_events_ethereum_mainnet", merkleContract);
              break;
          case BSC:
              chainId = 56;
              usersClaimedAddress = await getAllAccountClaimedSinceLastFreezeWithAgnostic(tokenToDistribute, "evm_events_bsc_mainnet_v1", merkleContract);
              break;
          default:
              throw new Error("network unknown");
      }

      const userAddressesLastMerkle = Object.keys(lastMerkle.merkle);

      for (const userAddress of userAddressesLastMerkle) {
          const userAddressLowerCase = userAddress.toLowerCase();
          const isClaimed = usersClaimedAddress[userAddressLowerCase];

          // If user didn't claim, we add the previous rewards to new one
          if (!isClaimed) {
              const leaf = lastMerkle.merkle[userAddress];
              const amount = parseFloat(formatUnits(BigInt(BigNumber.from(leaf.amount).toString()), 18));

              if (adjustedUserRewards[userAddressLowerCase]) {
                  adjustedUserRewards[userAddressLowerCase] += amount;
              } else {
                  adjustedUserRewards[userAddressLowerCase] = amount;
              }
          }
      }
  }

  const userRewardAddresses = Object.keys(adjustedUserRewards);
  const elements: any[] = [];
  for (let i = 0; i < userRewardAddresses.length; i++) {
      const userAddress = userRewardAddresses[i];
      const amount = parseEther(adjustedUserRewards[userAddress.toLowerCase()].toString());
      elements.push(utils.solidityKeccak256(["uint256", "address", "uint256"], [i, userAddress.toLowerCase(), BigInt(BigNumber.from(amount).toString())]));
  }

  const merkleTree = new MerkleTree(elements, keccak256, { sort: true });

  const merkle: any = {};
  let totalAmount = BigNumber.from(0);
  for (let i = 0; i < userRewardAddresses.length; i++) {
      const userAddress = userRewardAddresses[i];
      const amount = BigNumber.from(parseEther(adjustedUserRewards[userAddress.toLowerCase()].toString()));
      totalAmount = totalAmount.add(amount);

      merkle[userAddress.toLowerCase()] = {
          index: i,
          amount,
          proof: merkleTree.getHexProof(elements[i]),
      };
  }

  return {
      merkle,
      root: merkleTree.getHexRoot(),
      total: totalAmount,
      chainId: chainId,
      merkleContract: merkleContract
  };
=======
    if (result.result === true) {
      resp[userAddress.toLowerCase()] = true;
    }
  }

  return resp;
};

export const balanceOf = async (
  publicClient: PublicClient,
  token: string,
  address: string
): Promise<bigint> => {
  try {
    const balance = await publicClient.readContract({
      address: token as `0x${string}`,
      abi: [
        {
          name: "balanceOf",
          type: "function",
          stateMutability: "view",
          inputs: [{ name: "account", type: "address" }],
          outputs: [{ name: "", type: "uint256" }],
        },
      ],
      functionName: "balanceOf",
      args: [address as `0x${string}`],
    });

    return balance;
  } catch (error) {
    console.error(
      `Error fetching balance for ${address} on token ${token}:`,
      error
    );
    throw error;
  }
>>>>>>> c99d490d
};<|MERGE_RESOLUTION|>--- conflicted
+++ resolved
@@ -3,12 +3,9 @@
   abi,
   AUTO_VOTER_CONTRACT,
   AUTO_VOTER_DELEGATION_ADDRESS,
-<<<<<<< HEAD
   BSC,
   CVX_SPACE,
   ETHEREUM,
-=======
->>>>>>> c99d490d
   LABELS_TO_SPACE,
   SDBAL_SPACE,
   SDPENDLE_SPACE,
@@ -17,11 +14,7 @@
 } from "./constants";
 import fs from "fs";
 import path from "path";
-<<<<<<< HEAD
 import { createPublicClient, formatUnits, http, keccak256, parseEther } from "viem";
-=======
-import { createPublicClient, http, PublicClient } from "viem";
->>>>>>> c99d490d
 import { bsc, mainnet } from "viem/chains";
 import request, { gql } from "graphql-request";
 import { BigNumber, utils } from "ethers";
@@ -33,22 +26,16 @@
 const { parse } = require("csv-parse/sync");
 
 export type PendleCSVType = Record<string, Record<string, number>>;
-<<<<<<< HEAD
 type OtherCSVType = Record<string, number>;
 type CvxCSVType = Record<
   string,
   { rewardAddress: string; rewardAmount: number }
 >;
 export type ExtractCSVType = PendleCSVType | OtherCSVType | CvxCSVType;
-=======
-export type OtherCSVType = Record<string, number>;
-export type ExtractCSVType = OtherCSVType | PendleCSVType;
->>>>>>> c99d490d
 
 export const extractCSV = async (
   currentPeriodTimestamp: number,
   space: string
-<<<<<<< HEAD
 ): Promise<ExtractCSVType | undefined> => {
   let csvFilePath: string | undefined;
 
@@ -70,42 +57,12 @@
     );
   } else {
     let nameSpace: string | undefined;
-=======
-) => {
-  let csvFilePath: undefined | string = undefined;
-
-  if (space === SDPENDLE_SPACE) {
-    // Special case here
-    const reportDir = path.join(__dirname, "../../bounties-reports/pendle");
-
-    // Read the directory and filter out the CSV files
-    const files = fs.readdirSync(reportDir);
-    const csvFiles = files.filter((file) => file.endsWith(".csv"));
-
-    // Sort the CSV files based on the date in the filename in descending order (latest date first)
-    const sortedCsvFiles = csvFiles.sort((a, b) => {
-      const dateA = a.split("_")[0];
-      const dateB = b.split("_")[0] as string;
-      return new Date(dateB).getTime() - new Date(dateA).getTime();
-    });
-
-    // Get the most recent CSV file
-    const mostRecentCsvFile = sortedCsvFiles[0];
-    csvFilePath = path.join(reportDir, mostRecentCsvFile);
-  } else {
-    let nameSpace: undefined | string = undefined;
-
->>>>>>> c99d490d
     for (const name of Object.keys(LABELS_TO_SPACE)) {
       if (LABELS_TO_SPACE[name] === space) {
         nameSpace = name;
         break;
       }
     }
-<<<<<<< HEAD
-=======
-
->>>>>>> c99d490d
     if (!nameSpace) {
       throw new Error("can't find name space for space " + space);
     }
@@ -115,7 +72,6 @@
     );
   }
 
-<<<<<<< HEAD
   if (!csvFilePath || !fs.existsSync(csvFilePath)) {
     return undefined;
   }
@@ -141,57 +97,16 @@
 
   for (const row of records) {
     const gaugeAddress = row["gauge address"];
-=======
-    csvFilePath = path.join(
-      __dirname,
-      `../../bounties-reports/${currentPeriodTimestamp}/${nameSpace}.csv`
-    );
-  }
-
-  if (!csvFilePath || !fs.existsSync(csvFilePath)) {
-    return undefined;
-  }
-
-  // Read the CSV file from the file system
-  const csvFile = fs.readFileSync(csvFilePath, "utf8");
-
-  let records = parse(csvFile, {
-    columns: true,
-    skip_empty_lines: true,
-    delimiter: ";",
-  });
-
-  const newRecords: any[] = [];
-  for (const row of records) {
-    let obj: any = {};
-    for (const key of Object.keys(row)) {
-      obj[key.toLowerCase()] = row[key];
-    }
-    newRecords.push(obj);
-  }
-
-  records = newRecords;
-
-  const response: ExtractCSVType = {};
-  let total = 0;
-  for (const row of records) {
-    const gaugeAddress = row["Gauge Address".toLowerCase()];
->>>>>>> c99d490d
     if (!gaugeAddress) {
       throw new Error("can't find gauge address for " + space);
     }
 
-<<<<<<< HEAD
-=======
-    // Pendle case : Period passed in protocol
->>>>>>> c99d490d
     if (space === SDPENDLE_SPACE) {
       const period = row["protocol"].split("-")[1];
       const pendleResponse = response as PendleCSVType;
       if (!pendleResponse[period]) {
         pendleResponse[period] = {};
       }
-<<<<<<< HEAD
       if (!pendleResponse[period][gaugeAddress]) {
         pendleResponse[period][gaugeAddress] = 0;
       }
@@ -331,145 +246,6 @@
         throw new Error("Impossible to parse choice : " + choice);
       }
 
-=======
-
-      if (!pendleResponse[period][gaugeAddress]) {
-        pendleResponse[period][gaugeAddress] = 0;
-      }
-
-      total += parseFloat(row["Reward sd Value".toLowerCase()]);
-      pendleResponse[period][gaugeAddress] += parseFloat(
-        row["Reward sd Value".toLowerCase()]
-      );
-    } else {
-      const otherResponse = response as OtherCSVType;
-      if (!otherResponse[gaugeAddress]) {
-        otherResponse[gaugeAddress] = 0;
-      }
-
-      total += parseFloat(row["Reward sd Value".toLowerCase()]);
-
-      let previousTotal = otherResponse[gaugeAddress] as number;
-      previousTotal += parseFloat(row["Reward sd Value".toLowerCase()]);
-      otherResponse[gaugeAddress] = previousTotal;
-    }
-  }
-
-  return response;
-};
-
-export const getTokenPrice = async (
-  space: string,
-  SPACE_TO_NETWORK: Record<string, string>,
-  SPACES_UNDERLYING_TOKEN: Record<string, string>
-): Promise<number> => {
-  try {
-    if (space === SDBAL_SPACE) {
-      const resp = await axios.get(
-        "https://api.coingecko.com/api/v3/simple/price?ids=balancer-80-bal-20-weth&vs_currencies=usd"
-      );
-      return resp.data["balancer-80-bal-20-weth"].usd;
-    } else {
-      const key = `${SPACE_TO_NETWORK[space]}:${SPACES_UNDERLYING_TOKEN[space]}`;
-      const resp = await axios.get(
-        `https://coins.llama.fi/prices/current/${key}`
-      );
-      return resp.data.coins[key].price;
-    }
-  } catch (e) {
-    console.log("Error getTokenPrice ", space);
-    throw e;
-  }
-};
-
-export const checkSpace = (
-  space: string,
-  SPACES_SYMBOL: Record<string, string>,
-  SPACES_IMAGE: Record<string, string>,
-  SPACES_UNDERLYING_TOKEN: Record<string, string>,
-  SPACES_TOKENS: Record<string, string>,
-  SPACE_TO_NETWORK: Record<string, string>,
-  NETWORK_TO_STASH: Record<string, string>,
-  NETWORK_TO_MERKLE: Record<string, string>
-) => {
-  if (!SPACES_SYMBOL[space]) {
-    throw new Error("No symbol defined for space " + space);
-  }
-  if (!SPACES_IMAGE[space]) {
-    throw new Error("No image defined for space " + space);
-  }
-  if (!SPACES_UNDERLYING_TOKEN[space]) {
-    throw new Error("No underlying token defined for space " + space);
-  }
-  if (!SPACES_TOKENS[space]) {
-    throw new Error("No sdToken defined for space " + space);
-  }
-
-  if (!SPACE_TO_NETWORK[space]) {
-    throw new Error("No network defined for space " + space);
-  }
-
-  if (!NETWORK_TO_STASH[SPACE_TO_NETWORK[space]]) {
-    throw new Error("No stash contract defined for space " + space);
-  }
-
-  if (!NETWORK_TO_MERKLE[SPACE_TO_NETWORK[space]]) {
-    throw new Error("No merkle contract defined for space " + space);
-  }
-};
-
-/**
- * For each proposal choice, extract his gauge address with his index
- */
-export const extractProposalChoices = (
-  proposal: any
-): Record<string, number> => {
-  const addressesPerChoice: Record<string, number> = {};
-
-  if (proposal.space.id.toLowerCase() === SDPENDLE_SPACE) {
-    const SEP = " - ";
-    const SEP2 = "-";
-
-    for (let i = 0; i < proposal.choices.length; i++) {
-      const choice = proposal.choices[i];
-      if (
-        choice.indexOf("Current Weights") > -1 ||
-        choice.indexOf("Paste") > -1 ||
-        choice.indexOf("Total Percentage") > -1
-      ) {
-        continue;
-      }
-      const start = choice.indexOf(SEP);
-      if (start === -1) {
-        throw new Error("Impossible to parse choice : " + choice);
-      }
-
-      const end = choice.indexOf(SEP2, start + SEP.length);
-      if (end === -1) {
-        throw new Error("Impossible to parse choice : " + choice);
-      }
-
-      const address = choice.substring(end + SEP2.length);
-      addressesPerChoice[address] = i + 1;
-    }
-  } else {
-    const SEP = " - 0x";
-
-    for (let i = 0; i < proposal.choices.length; i++) {
-      const choice = proposal.choices[i];
-      if (
-        choice.indexOf("Current Weights") > -1 ||
-        choice.indexOf("Paste") > -1 ||
-        choice.indexOf("Total Percentage") > -1
-      ) {
-        continue;
-      }
-      const start = choice.indexOf(" - 0x");
-      if (start === -1) {
-        throw new Error("Impossible to parse choice : " + choice);
-      }
-
->>>>>>> c99d490d
       let end = choice.indexOf("…", start);
       if (end === -1) {
         end = choice.indexOf("...", start);
@@ -734,21 +510,13 @@
 /**
  * All endpoints here : https://raw.githubusercontent.com/snapshot-labs/snapshot.js/master/src/delegationSubgraphs.json
  */
-<<<<<<< HEAD
 export const wait = (ms: number) => {
-=======
-function wait(ms: number) {
->>>>>>> c99d490d
   return new Promise((resolve, reject) => {
     setTimeout(() => {
       resolve(ms);
     }, ms);
   });
-<<<<<<< HEAD
-};
-=======
-}
->>>>>>> c99d490d
+};
 
 export const getAllDelegators = async (
   delegationAddress: string,
@@ -848,7 +616,6 @@
     throw e;
   }
 };
-<<<<<<< HEAD
 
 export const getAllAccountClaimed = async (
   lastMerkle: any,
@@ -944,103 +711,9 @@
 
     if (result.result === true) {
       resp[userAddress.toLowerCase()] = true;
-=======
-
-export const getAllAccountClaimed = async (
-  lastMerkle: any,
-  merkleContract: string,
-  chain: any
-): Promise<Record<string, boolean>> => {
-  const resp: Record<string, boolean> = {};
-
-  const wagmiContract = {
-    address: merkleContract,
-    abi: abi,
-  };
-
-  let rpcUrl = "";
-  switch (chain.id) {
-    case mainnet.id:
-      rpcUrl =
-        "https://lb.drpc.org/ogrpc?network=ethereum&dkey=Ak80gSCleU1Frwnafb5Ka4VRKGAHTlER77RpvmJKmvm9";
-      break;
-    case bsc.id:
-      rpcUrl =
-        "https://lb.drpc.org/ogrpc?network=bsc&dkey=Ak80gSCleU1Frwnafb5Ka4VRKGAHTlER77RpvmJKmvm9";
-      break;
-  }
-
-  const publicClient = createPublicClient({
-    chain,
-    transport: http(rpcUrl),
-  });
-
-  const calls: any[] = [];
-  for (const userAddress of Object.keys(lastMerkle.merkle)) {
-    const index = lastMerkle.merkle[userAddress].index;
-    calls.push({
-      ...wagmiContract,
-      functionName: "isClaimed",
-      args: [lastMerkle.address, index],
-    });
-  }
-
-  const results = await publicClient.multicall({
-    contracts: calls,
-  });
-
-  for (const userAddress of Object.keys(lastMerkle.merkle)) {
-    const result = results.shift();
-    if (!result) {
-      continue;
-    }
-    if (result.result === true) {
-      resp[userAddress.toLowerCase()] = true;
-    }
-  }
-
-  return resp;
-};
-
-export const getAllAccountClaimedSinceLastFreezeOnBSC = async (
-  lastMerkle: any,
-  merkleContract: string
-): Promise<Record<string, boolean>> => {
-  const resp: Record<string, boolean> = {};
-
-  const wagmiContract = {
-    address: merkleContract,
-    abi: abi,
-  };
-
-  const publicClient = createPublicClient({
-    chain: bsc,
-    transport: http(),
-  });
-
-  const calls: any[] = [];
-  for (const userAddress of Object.keys(lastMerkle.merkle)) {
-    const index = lastMerkle.merkle[userAddress].index;
-    calls.push({
-      ...wagmiContract,
-      functionName: "isClaimed",
-      args: [lastMerkle.address, index],
-    });
-  }
-
-  const results = await publicClient.multicall({
-    contracts: calls,
-  });
-
-  for (const userAddress of Object.keys(lastMerkle.merkle)) {
-    const result = results.shift();
-    if (!result) {
-      continue;
->>>>>>> c99d490d
-    }
-  }
-
-<<<<<<< HEAD
+    }
+  }
+
   return resp;
 };
 
@@ -1123,43 +796,4 @@
       chainId: chainId,
       merkleContract: merkleContract
   };
-=======
-    if (result.result === true) {
-      resp[userAddress.toLowerCase()] = true;
-    }
-  }
-
-  return resp;
-};
-
-export const balanceOf = async (
-  publicClient: PublicClient,
-  token: string,
-  address: string
-): Promise<bigint> => {
-  try {
-    const balance = await publicClient.readContract({
-      address: token as `0x${string}`,
-      abi: [
-        {
-          name: "balanceOf",
-          type: "function",
-          stateMutability: "view",
-          inputs: [{ name: "account", type: "address" }],
-          outputs: [{ name: "", type: "uint256" }],
-        },
-      ],
-      functionName: "balanceOf",
-      args: [address as `0x${string}`],
-    });
-
-    return balance;
-  } catch (error) {
-    console.error(
-      `Error fetching balance for ${address} on token ${token}:`,
-      error
-    );
-    throw error;
-  }
->>>>>>> c99d490d
 };