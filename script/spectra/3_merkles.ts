/**
 * Spectra Merkle Tree Generation Script
*/

import fs from "fs";
import path from "path";
import { getAddress } from "viem";
import {
  DELEGATION_ADDRESS,
} from "../utils/constants";
import { generateMerkleTree } from "../vlCVX/utils";
import { MerkleData } from "../interfaces/MerkleData";
import { createCombineDistribution } from "../utils/merkle";
import { fetchTokenInfos } from "../utils/tokens";
import { base } from "viem/chains";
import { Distribution } from "../interfaces/Distribution";
import { distributionVerifier } from "../utils/distributionVerifier";

const MERKLE_ADDRESS = "0x665d334388012d17f1d197de72b7b708ffccb67d" as `0x${string}`;

function compareMerkleData(
  title: string,
  newMerkle: MerkleData,
  previousMerkle: MerkleData,
  tokenInfo: { [address: string]: { symbol: string; decimals: number } }
) {
  console.log(`\n=== ${title} ===`);

  // Collect all tokens from both merkles
  const tokens = new Set<string>();
  [newMerkle.claims, previousMerkle.claims].forEach((claims) => {
    Object.values(claims).forEach((claim) => {
      if (claim.tokens) {
        Object.keys(claim.tokens).forEach((token) =>
          tokens.add(token.toLowerCase())
        );
      }
    });
  });

  // For each token, show distribution
  tokens.forEach((token) => {
    // Find token info
    const info = Object.entries(tokenInfo).find(
      ([addr, _]) => addr.toLowerCase() === token
    )?.[1] || { symbol: "UNKNOWN", decimals: 18 };

    // Calculate totals
    const newTotal = Object.values(newMerkle.claims).reduce((acc, claim) => {
      const amount =
        claim.tokens?.[token]?.amount ||
        claim.tokens?.[getAddress(token)]?.amount ||
        "0";
      return acc + BigInt(amount);
    }, 0n);

    const prevTotal = Object.values(previousMerkle.claims).reduce(
      (acc, claim) => {
        const amount =
          claim.tokens?.[token]?.amount ||
          claim.tokens?.[getAddress(token)]?.amount ||
          "0";
        return acc + BigInt(amount);
      },
      0n
    );

    const newTotalFormatted = Number(newTotal) / 10 ** info.decimals;
    const prevTotalFormatted = Number(prevTotal) / 10 ** info.decimals;
    const diffTotal = newTotalFormatted - prevTotalFormatted;

    console.log(`\n--- ${info.symbol} Distribution ---`);
    console.log(
      `Previous Total: ${prevTotalFormatted.toFixed(2)} ${info.symbol}`
    );
    console.log(`New Total: ${newTotalFormatted.toFixed(2)} ${info.symbol}`);
    console.log(
      `Difference: ${diffTotal > 0 ? "+" : ""}${diffTotal.toFixed(2)} ${
        info.symbol
      }`
    );

    if (newTotal > 0n || prevTotal > 0n) {
      console.log("\n Sorted users:");

      // Get all addresses and their amounts
      const addresses = new Set([
        ...Object.keys(newMerkle.claims),
        ...Object.keys(previousMerkle.claims),
      ]);

      const holders = Array.from(addresses).map((address) => {
        const newAmount = BigInt(
          newMerkle.claims[address]?.tokens?.[token]?.amount ||
            newMerkle.claims[address]?.tokens?.[getAddress(token)]?.amount ||
            "0"
        );
        const prevAmount = BigInt(
          previousMerkle.claims[address]?.tokens?.[token]?.amount ||
            previousMerkle.claims[address]?.tokens?.[getAddress(token)]
              ?.amount ||
            "0"
        );
        return {
          address,
          newAmount,
          prevAmount,
          share: Number((newAmount * 10000n) / (newTotal || 1n)) / 100,
        };
      });

      // Sort by new amount and filter significant holders
      holders
        .sort((a, b) => Number(b.newAmount - a.newAmount))
        .filter((holder) => Number(holder.newAmount) > 0)
        .forEach((holder) => {
          const newAmountFormatted =
            Number(holder.newAmount) / 10 ** info.decimals;
          const prevAmountFormatted =
            Number(holder.prevAmount) / 10 ** info.decimals;
          const diff = newAmountFormatted - prevAmountFormatted;

          const addressDisplay =
            holder.address === DELEGATION_ADDRESS
              ? "STAKE DELEGATION (0x52ea...)"
              : `${holder.address.slice(0, 6)}...${holder.address.slice(-4)}`;

          let diffStr = "";
          if (diff !== 0) {
            const diffPercentage =
              (diff / (newTotalFormatted - prevTotalFormatted)) * 100;
            diffStr = ` (+${diff.toFixed(2)} - ${diffPercentage.toFixed(1)}%)`;
          }

          console.log(
            `${addressDisplay}: ${holder.share.toFixed(
              2
            )}% - ${newAmountFormatted.toFixed(2)}${diffStr} ${info.symbol}`
          );
        });
    }
  });
}

async function generateMerkles() {
  const WEEK = 604800;
  const currentPeriodTimestamp = Math.floor(Date.now() / 1000 / WEEK) * WEEK;
  const prevWeekTimestamp = currentPeriodTimestamp - WEEK;

  // Step 1: Load distributions
  const pathDir = `../../bounties-reports/${currentPeriodTimestamp}/spectra`;
  const pathDirPrevious = `../../bounties-reports/${prevWeekTimestamp}/spectra`;

  const currentDistributionPath = path.join(
    __dirname,
    pathDir,
    "repartition.json",
  );
  const currentDistribution: { distribution: Distribution } = JSON.parse(
    fs.readFileSync(currentDistributionPath, "utf-8")
  );

  // Step 2: Load previous merkle data (if exists)
  const previousMerkleDataPath = path.join(
    __dirname,
    pathDirPrevious,
    "merkle_data.json"
  );
  let previousMerkleData: MerkleData = { merkleRoot: "", claims: {} };
  if (fs.existsSync(previousMerkleDataPath)) {
    previousMerkleData = JSON.parse(
      fs.readFileSync(previousMerkleDataPath, "utf-8")
    );
  }

  // Step 3: Combine current distribution with previous amounts
  const merkleData = createCombineDistribution(currentDistribution, previousMerkleData);

  // Step 4 : generate merkle
  const newMerkleData = generateMerkleTree(merkleData);

  // Step 5: Retrieve token info (symbol and decimals) for all reward tokens
  const tokenInfo = await fetchTokenInfos(newMerkleData, previousMerkleData, base);

  // After generating both merkle trees, compare them
  console.log("\nComparing Merkle Tree:");

  compareMerkleData(
    "Distribution Changes",
    newMerkleData,
    previousMerkleData,
    tokenInfo
  );

  // Step 6: Combine Merkle data
  let merkleDataPath = path.join(
    __dirname,
    `../../bounties-reports/${currentPeriodTimestamp}/spectra/merkle_data.json`
  );

  // Additional : all addresses should be checksummed
  newMerkleData.claims = Object.fromEntries(
    Object.entries(newMerkleData.claims).map(([address, claim]) => [
      getAddress(address),
      claim,
    ])
  );

  // Step 7: Save the combined Merkle data to a JSON file
  fs.writeFileSync(merkleDataPath, JSON.stringify(newMerkleData, null, 2));

<<<<<<< HEAD
  // Step 8: Save it also in the root path
=======
  // Step 9: Save it in the latest path
>>>>>>> 87025182
  merkleDataPath = path.join(
    __dirname,
    `../../bounties-reports/latest/spectra/merkle_data_tmp.json`
  );

  // Create directory if it doesn't exist
  const dir = path.dirname(merkleDataPath);
  if (!fs.existsSync(dir)) {
    fs.mkdirSync(dir, { recursive: true });
  }

  fs.writeFileSync(merkleDataPath, JSON.stringify(newMerkleData, null, 2));

  console.log("Merkle trees generated and saved successfully.");

  distributionVerifier("sdapw.eth", "spectra", base, MERKLE_ADDRESS);
}

generateMerkles().catch(console.error);<|MERGE_RESOLUTION|>--- conflicted
+++ resolved
@@ -209,11 +209,7 @@
   // Step 7: Save the combined Merkle data to a JSON file
   fs.writeFileSync(merkleDataPath, JSON.stringify(newMerkleData, null, 2));
 
-<<<<<<< HEAD
   // Step 8: Save it also in the root path
-=======
-  // Step 9: Save it in the latest path
->>>>>>> 87025182
   merkleDataPath = path.join(
     __dirname,
     `../../bounties-reports/latest/spectra/merkle_data_tmp.json`
